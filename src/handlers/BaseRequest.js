'use strict'

/**
 * Dependencies
 * @ignore
 */
const crypto = require('webcrypto')
const qs = require('qs')

const HandledError = require('../errors/HandledError')

/**
 * Request Parameter Mapping
 */
const PARAMS = { 'GET': 'query', 'POST': 'body' }

/**
 * Response Mode Mapping
 */
const MODES = { 'query': '?', 'fragment': '#' }

/**
 * BaseRequest
 *
 * @class
 * Abstract class for implementing OpenID Connect request handlers.
 */
class BaseRequest {

  /**
   * Request Handler
   *
   * @param {HTTPRequest} req
   * @param {HTTPResponse} res
   * @param {Provider} provider
   */
  static handle (req, res, provider) {
    throw new Error('Handle must be implemented by BaseRequest subclass')
  }

  /**
   * Constructor
   *
   * @param {HTTPRequest} req
   * @param {HTTPResponse} res
   * @param {Provider} provider
   */
  constructor (req, res, provider) {
    this.req = req
    this.res = res
    this.provider = provider
    this.host = provider.host
  }

  /**
   * Get Params
   *
   * @param {BaseRequest} request
   * @returns {Object}
   */
  static getParams (request) {
    let {req,res,provider} = request
    return req[PARAMS[req.method]] || {}
  }

  /**
   * Get Response Types
   *
   * @param {BaseRequest} request
   * @returns {Array}
   */
  static getResponseTypes (request) {
    let { params: { response_type: type } } = request
    return (typeof type === 'string') ? type.split(' ') : []
  }

  /**
   * Get Response Mode
   *
   * @param {BaseRequest} request
   * @returns {string}
   */
  static getResponseMode (request) {
    let mode
    let { params } = request || {}
    let { response_mode: responseMode, response_type: responseType } = params

    if (responseMode) {
      mode = MODES[responseMode]
    } else if (responseType === 'code' || responseType === 'none') {
      mode = '?'
    } else {
      mode = '#'
    }

    return mode
  }

  /**
   * 302 Redirect Response
   */
  redirect (data) {
    let { res, params: { redirect_uri: uri, state }, responseMode } = this

    if (state) {
      data.state = state
    }

    let response = qs.stringify(data)
    res.redirect(`${uri}${responseMode}${response}`)

    throw new HandledError('302 Redirect')
  }

  /**
   * 401 Unauthorized Response
   */
  unauthorized (err) {
    let { res } = this
    let { realm, error, error_description: description } = err

    res.set({
      'WWW-Authenticate':
      `Bearer realm=${realm}, error=${error}, error_description=${description}`
    })

    res.status(401).send('Unauthorized')

    throw new HandledError('401 Unauthorized')
  }

  /**
   * 403 Forbidden Response
   */
  forbidden (error) {
    let {res} = this
<<<<<<< HEAD
    res.status(403).json(error)
=======
    res.status(403).send('Forbidden')

    throw new HandledError('403 Forbidden')
>>>>>>> 954c8b5c
  }

  /**
   * 400 Bad Request Response
   */
  badRequest (error) {
    let {res} = this

    res.set({
      'Cache-Control': 'no-store',
      'Pragma': 'no-cache'
    })

    res.status(400).json(error)

    throw new HandledError('400 Bad Request')
  }

  /**
   * Serves as a general purpose error handler for `.catch()` clauses in
   * Promise chains. Example usage:
   *
   *   ```
   *   return Promise.resolve(request)
   *     .then(request.validate)
   *     .then(request.stepOne)
   *     .then(request.stepTwo)  // etc.
   *     .catch(request.error.bind(request))
   *   ```
   *
   * If at any point (say, in `validate()` or `stepOne()`) the code needs to
   * break out of that promise chain intentionally, it should throw a
   * `HandledError`. For example:
   *
   *   ```
   *   throw new HandledError('400 Bad Request')
   *   ```
   *
   * @param error {HandledError|Error}
   */
  error (error) {
    if (!error.handled) {
      this.internalServerError(error)
    }
  }

  /**
   * Internal Server Error
   */
  internalServerError (err) {
    // TODO: Debug logging here
    let {res} = this
    res.status(500).send('Internal Server Error')
  }



  /**
   * TODO
   * This doesn't belong here.
   */
  random (byteLen) {
    let value = crypto.getRandomValues(new Uint8Array(byteLen))
    return Buffer.from(value).toString('hex')
  }
}

/**
 * Export
 */
module.exports = BaseRequest
<|MERGE_RESOLUTION|>--- conflicted
+++ resolved
@@ -134,13 +134,9 @@
    */
   forbidden (error) {
     let {res} = this
-<<<<<<< HEAD
     res.status(403).json(error)
-=======
-    res.status(403).send('Forbidden')
 
     throw new HandledError('403 Forbidden')
->>>>>>> 954c8b5c
   }
 
   /**
